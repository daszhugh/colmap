// Copyright (c) 2023, ETH Zurich and UNC Chapel Hill.
// All rights reserved.
//
// Redistribution and use in source and binary forms, with or without
// modification, are permitted provided that the following conditions are met:
//
//     * Redistributions of source code must retain the above copyright
//       notice, this list of conditions and the following disclaimer.
//
//     * Redistributions in binary form must reproduce the above copyright
//       notice, this list of conditions and the following disclaimer in the
//       documentation and/or other materials provided with the distribution.
//
//     * Neither the name of ETH Zurich and UNC Chapel Hill nor the names of
//       its contributors may be used to endorse or promote products derived
//       from this software without specific prior written permission.
//
// THIS SOFTWARE IS PROVIDED BY THE COPYRIGHT HOLDERS AND CONTRIBUTORS "AS IS"
// AND ANY EXPRESS OR IMPLIED WARRANTIES, INCLUDING, BUT NOT LIMITED TO, THE
// IMPLIED WARRANTIES OF MERCHANTABILITY AND FITNESS FOR A PARTICULAR PURPOSE
// ARE DISCLAIMED. IN NO EVENT SHALL THE COPYRIGHT HOLDERS OR CONTRIBUTORS BE
// LIABLE FOR ANY DIRECT, INDIRECT, INCIDENTAL, SPECIAL, EXEMPLARY, OR
// CONSEQUENTIAL DAMAGES (INCLUDING, BUT NOT LIMITED TO, PROCUREMENT OF
// SUBSTITUTE GOODS OR SERVICES; LOSS OF USE, DATA, OR PROFITS; OR BUSINESS
// INTERRUPTION) HOWEVER CAUSED AND ON ANY THEORY OF LIABILITY, WHETHER IN
// CONTRACT, STRICT LIABILITY, OR TORT (INCLUDING NEGLIGENCE OR OTHERWISE)
// ARISING IN ANY WAY OUT OF THE USE OF THIS SOFTWARE, EVEN IF ADVISED OF THE
// POSSIBILITY OF SUCH DAMAGE.

#pragma once

#include "colmap/geometry/rigid3.h"
#include "colmap/sensor/models.h"
#include "colmap/util/eigen_alignment.h"
#include "colmap/util/logging.h"

#include <Eigen/Core>
#include <ceres/ceres.h>
#include <ceres/conditioned_cost_function.h>
#include <ceres/rotation.h>

namespace colmap {

template <typename T>
using EigenVector3Map = Eigen::Map<const Eigen::Matrix<T, 3, 1>>;
template <typename T>
using EigenQuaternionMap = Eigen::Map<const Eigen::Quaternion<T>>;
using EigenMatrix6d = Eigen::Matrix<double, 6, 6>;

// Standard bundle adjustment cost function for variable
// camera pose, calibration, and point parameters.
template <typename CameraModel>
class ReprojErrorCostFunction {
 public:
  explicit ReprojErrorCostFunction(const Eigen::Vector2d& point2D,
                                   const double weight = 1.0)
      : observed_x_(point2D(0)), observed_y_(point2D(1)), weight_(weight) {}

  static ceres::CostFunction* Create(const Eigen::Vector2d& point2D,
                                     const double weight = 1.0) {
    return (
        new ceres::AutoDiffCostFunction<ReprojErrorCostFunction<CameraModel>,
                                        2,
                                        4,
                                        3,
                                        3,
                                        CameraModel::num_params>(
            new ReprojErrorCostFunction(point2D, weight)));
  }

  template <typename T>
  bool operator()(const T* const cam_from_world_rotation,
                  const T* const cam_from_world_translation,
                  const T* const point3D,
                  const T* const camera_params,
                  T* residuals) const {
    const Eigen::Matrix<T, 3, 1> point3D_in_cam =
        EigenQuaternionMap<T>(cam_from_world_rotation) *
            EigenVector3Map<T>(point3D) +
        EigenVector3Map<T>(cam_from_world_translation);
    CameraModel::ImgFromCam(camera_params,
                            point3D_in_cam[0],
                            point3D_in_cam[1],
                            point3D_in_cam[2],
                            &residuals[0],
                            &residuals[1]);
    residuals[0] = T(weight_) * (residuals[0] - T(observed_x_));
    residuals[1] = T(weight_) * (residuals[1] - T(observed_y_));
    return true;
  }

 private:
  const double observed_x_;
  const double observed_y_;
  const double weight_;
};

// Bundle adjustment cost function for variable
// camera calibration and point parameters, and fixed camera pose.
template <typename CameraModel>
class ReprojErrorConstantPoseCostFunction
    : public ReprojErrorCostFunction<CameraModel> {
  using Parent = ReprojErrorCostFunction<CameraModel>;

 public:
  ReprojErrorConstantPoseCostFunction(const Rigid3d& cam_from_world,
<<<<<<< HEAD
                                      const Eigen::Vector2d& point2D,
                                      const double weight = 1.0)
      : cam_from_world_(cam_from_world),
        observed_x_(point2D(0)),
        observed_y_(point2D(1)),
        weight_(weight) {}
=======
                                      const Eigen::Vector2d& point2D)
      : Parent(point2D), cam_from_world_(cam_from_world) {}
>>>>>>> 7f1c171b

  static ceres::CostFunction* Create(const Rigid3d& cam_from_world,
                                     const Eigen::Vector2d& point2D,
                                     const double weight = 1.0) {
    return (new ceres::AutoDiffCostFunction<
            ReprojErrorConstantPoseCostFunction<CameraModel>,
            2,
            3,
            CameraModel::num_params>(new ReprojErrorConstantPoseCostFunction(
        cam_from_world, point2D, weight)));
  }

  template <typename T>
  bool operator()(const T* const point3D,
                  const T* const camera_params,
                  T* residuals) const {
    const Eigen::Quaternion<T> cam_from_world_rotation =
        cam_from_world_.rotation.cast<T>();
    const Eigen::Matrix<T, 3, 1> cam_from_world_translation =
        cam_from_world_.translation.cast<T>();
<<<<<<< HEAD
    CameraModel::ImgFromCam(camera_params,
                            point3D_in_cam[0],
                            point3D_in_cam[1],
                            point3D_in_cam[2],
                            &residuals[0],
                            &residuals[1]);
    residuals[0] = T(weight_) * (residuals[0] - T(observed_x_));
    residuals[1] = T(weight_) * (residuals[1] - T(observed_y_));
    return true;
=======
    return Parent::operator()(cam_from_world_rotation.coeffs().data(),
                              cam_from_world_translation.data(),
                              point3D,
                              camera_params,
                              residuals);
>>>>>>> 7f1c171b
  }

 private:
  const Rigid3d& cam_from_world_;
<<<<<<< HEAD
  const double observed_x_;
  const double observed_y_;
  const double weight_;
=======
>>>>>>> 7f1c171b
};

// Bundle adjustment cost function for variable
// camera pose and calibration parameters, and fixed point.
template <typename CameraModel>
class ReprojErrorConstantPoint3DCostFunction
    : public ReprojErrorCostFunction<CameraModel> {
  using Parent = ReprojErrorCostFunction<CameraModel>;

 public:
  ReprojErrorConstantPoint3DCostFunction(const Eigen::Vector2d& point2D,
<<<<<<< HEAD
                                         const Eigen::Vector3d& point3D,
                                         const double weight = 1.0)
      : observed_x_(point2D(0)),
        observed_y_(point2D(1)),
=======
                                         const Eigen::Vector3d& point3D)
      : Parent(point2D),
>>>>>>> 7f1c171b
        point3D_x_(point3D(0)),
        point3D_y_(point3D(1)),
        point3D_z_(point3D(2)),
        weight_(weight) {}

  static ceres::CostFunction* Create(const Eigen::Vector2d& point2D,
                                     const Eigen::Vector3d& point3D,
                                     const double weight = 1.0) {
    return (new ceres::AutoDiffCostFunction<
            ReprojErrorConstantPoint3DCostFunction<CameraModel>,
            2,
            4,
            3,
            CameraModel::num_params>(
        new ReprojErrorConstantPoint3DCostFunction(point2D, point3D, weight)));
  }

  template <typename T>
  bool operator()(const T* const cam_from_world_rotation,
                  const T* const cam_from_world_translation,
                  const T* const camera_params,
                  T* residuals) const {
<<<<<<< HEAD
    Eigen::Matrix<T, 3, 1> point3D;
    point3D[0] = T(point3D_x_);
    point3D[1] = T(point3D_y_);
    point3D[2] = T(point3D_z_);

    const Eigen::Matrix<T, 3, 1> point3D_in_cam =
        EigenQuaternionMap<T>(cam_from_world_rotation) * point3D +
        EigenVector3Map<T>(cam_from_world_translation);
    CameraModel::ImgFromCam(camera_params,
                            point3D_in_cam[0],
                            point3D_in_cam[1],
                            point3D_in_cam[2],
                            &residuals[0],
                            &residuals[1]);
    residuals[0] = T(weight_) * (residuals[0] - T(observed_x_));
    residuals[1] = T(weight_) * (residuals[1] - T(observed_y_));
    return true;
  }

 private:
  const double observed_x_;
  const double observed_y_;
  const double point3D_x_;
  const double point3D_y_;
  const double point3D_z_;
  const double weight_;
};

// Bundle adjustment cost function for variable
// camera pose and calibration parameters, and fixed point.
template <typename CameraModel>
class ReprojErrorConstantPosePoint3DCostFunction {
 public:
  ReprojErrorConstantPosePoint3DCostFunction(const Rigid3d& cam_from_world,
                                             const Eigen::Vector2d& point2D,
                                             const Eigen::Vector3d& point3D,
                                             const double weight = 1.0)
      : cam_from_world_(cam_from_world),
        observed_x_(point2D(0)),
        observed_y_(point2D(1)),
        point3D_x_(point3D(0)),
        point3D_y_(point3D(1)),
        point3D_z_(point3D(2)),
        weight_(weight) {}

  static ceres::CostFunction* Create(const Rigid3d& cam_from_world,
                                     const Eigen::Vector2d& point2D,
                                     const Eigen::Vector3d& point3D,
                                     const double weight = 1.0) {
    return (new ceres::AutoDiffCostFunction<
            ReprojErrorConstantPosePoint3DCostFunction<CameraModel>,
            2,
            CameraModel::num_params>(
        new ReprojErrorConstantPosePoint3DCostFunction(
            cam_from_world, point2D, point3D, weight)));
  }

  template <typename T>
  bool operator()(const T* const camera_params, T* residuals) const {
    Eigen::Matrix<T, 3, 1> point3D;
    point3D[0] = T(point3D_x_);
    point3D[1] = T(point3D_y_);
    point3D[2] = T(point3D_z_);

    const Eigen::Matrix<T, 3, 1> point3D_in_cam =
        cam_from_world_.rotation.cast<T>() * point3D +
        cam_from_world_.translation.cast<T>();

    CameraModel::ImgFromCam(camera_params,
                            point3D_in_cam[0],
                            point3D_in_cam[1],
                            point3D_in_cam[2],
                            &residuals[0],
                            &residuals[1]);
    residuals[0] = T(weight_) * (residuals[0] - T(observed_x_));
    residuals[1] = T(weight_) * (residuals[1] - T(observed_y_));
    return true;
  }

 private:
  const Rigid3d& cam_from_world_;
  const double observed_x_;
  const double observed_y_;
=======
    const T point3D[3] = {T(point3D_x_), T(point3D_y_), T(point3D_z_)};
    return Parent::operator()(cam_from_world_rotation,
                              cam_from_world_translation,
                              point3D,
                              camera_params,
                              residuals);
  }

 private:
>>>>>>> 7f1c171b
  const double point3D_x_;
  const double point3D_y_;
  const double point3D_z_;
  const double weight_;
};

// Rig bundle adjustment cost function for variable camera pose and calibration
// and point parameters. Different from the standard bundle adjustment function,
// this cost function is suitable for camera rigs with consistent relative poses
// of the cameras within the rig. The cost function first projects points into
// the local system of the camera rig and then into the local system of the
// camera within the rig.
template <typename CameraModel>
class RigReprojErrorCostFunction {
 public:
  explicit RigReprojErrorCostFunction(const Eigen::Vector2d& point2D,
                                      const double weight = 1.0)
      : observed_x_(point2D(0)), observed_y_(point2D(1)), weight_(weight) {}

  static ceres::CostFunction* Create(const Eigen::Vector2d& point2D,
                                     const double weight = 1.0) {
    return (
        new ceres::AutoDiffCostFunction<RigReprojErrorCostFunction<CameraModel>,
                                        2,
                                        4,
                                        3,
                                        4,
                                        3,
                                        3,
                                        CameraModel::num_params>(
            new RigReprojErrorCostFunction(point2D, weight)));
  }

  template <typename T>
  bool operator()(const T* const cam_from_rig_rotation,
                  const T* const cam_from_rig_translation,
                  const T* const rig_from_world_rotation,
                  const T* const rig_from_world_translation,
                  const T* const point3D,
                  const T* const camera_params,
                  T* residuals) const {
    const Eigen::Matrix<T, 3, 1> point3D_in_cam =
        EigenQuaternionMap<T>(cam_from_rig_rotation) *
            (EigenQuaternionMap<T>(rig_from_world_rotation) *
                 EigenVector3Map<T>(point3D) +
             EigenVector3Map<T>(rig_from_world_translation)) +
        EigenVector3Map<T>(cam_from_rig_translation);
    CameraModel::ImgFromCam(camera_params,
                            point3D_in_cam[0],
                            point3D_in_cam[1],
                            point3D_in_cam[2],
                            &residuals[0],
                            &residuals[1]);
    residuals[0] = T(weight_) * (residuals[0] - T(observed_x_));
    residuals[1] = T(weight_) * (residuals[1] - T(observed_y_));
    return true;
  }

 private:
  const double observed_x_;
  const double observed_y_;
  const double weight_;
};

// Computes the error term for two poses that have a relative pose measurement
// between them. Let the hat variables be the measurement. We have two poses x_a
// and x_b. Through sensor measurements we can measure the transformation of
// frame B w.r.t frame A denoted as t_ab_hat. We can compute an error metric
// between the current estimate of the poses and the measurement.
//
// In this formulation, we have chosen to represent the rigid transformation as
// a Hamiltonian quaternion, q, and position, p. The quaternion ordering is
// [x, y, z, w].

// The estimated measurement is:
//      t_ab = [ t_ab ]  = [ q_a^{-1} * (t_b - t_a) ]
//             [ q_ab ]    [ q_a^{-1} * q_b         ]
//
// where ^{-1} denotes the inverse and R(q) is the rotation matrix for the
// quaternion. Now we can compute an error metric between the estimated and
// measurement transformation. For the orientation error, we will use the
// standard multiplicative error resulting in:
//
//   error = [ t_ab - \hat{t}_ab                 ]
//           [ 2.0 * Vec(q_ab * \hat{q}_ab^{-1}) ]
//
// where Vec(*) returns the vector (imaginary) part of the quaternion. Since
// the measurement has an uncertainty associated with how accurate it is, we
// will weight the errors by the square root of the measurement information
// matrix:
//
//   residuals = I^{1/2) * error
// where I is the information matrix which is the inverse of the covariance.
//
//
class PoseErrorCostFunction {
 public:
  PoseErrorCostFunction(const Eigen::Quaterniond& q_ab_measured,
                        const Eigen::Vector3d& t_ab_measured,
                        const double weight_rotation,
                        const double weight_translation)
      : q_ab_measured_(q_ab_measured),
        t_ab_measured_(t_ab_measured),
        weight_rotation_(2.0 * weight_rotation),
        weight_translation_(weight_translation) {}

  static ceres::CostFunction* Create(const Eigen::Quaterniond& q_ab_measured,
                                     const Eigen::Vector3d& t_ab_measured,
                                     const double weight_rotation = 1.0,
                                     const double weight_translation = 1.0) {
    return (
        new ceres::AutoDiffCostFunction<PoseErrorCostFunction, 6, 4, 3, 4, 3>(
            new PoseErrorCostFunction(q_ab_measured,
                                      t_ab_measured,
                                      weight_rotation,
                                      weight_translation)));
  }

  template <typename T>
  bool operator()(const T* const cam1_from_world_rotation,
                  const T* const cam1_from_world_translation,
                  const T* const cam2_from_world_rotation,
                  const T* const cam2_from_world_translation,
                  T* residuals) const {
    Eigen::Map<const Eigen::Matrix<T, 3, 1>> t_a(cam1_from_world_translation);
    Eigen::Map<const Eigen::Quaternion<T>> q_a(cam1_from_world_rotation);

    Eigen::Map<const Eigen::Matrix<T, 3, 1>> t_b(cam2_from_world_translation);
    Eigen::Map<const Eigen::Quaternion<T>> q_b(cam2_from_world_rotation);

    // Compute the relative transformation between the two frames.
    Eigen::Quaternion<T> q_a_inverse = q_a.conjugate();
    Eigen::Quaternion<T> q_ab_estimated = q_a_inverse * q_b;

    // Represent the displacement between the two frames in the A frame.
    Eigen::Matrix<T, 3, 1> t_ab_estimated = q_a_inverse * (t_b - t_a);

    // Compute the error between the two orientation estimates.
    Eigen::Quaternion<T> delta_q =
        q_ab_measured_.template cast<T>() * q_ab_estimated.conjugate();

    // Compute the residuals.
    // [ translation      ]   [ delta_t          ]
    // [ orientation (3x1)] = [ 2 * delta_q(0:2) ]
    Eigen::Map<Eigen::Matrix<T, 6, 1>> residuals_ref(residuals);
    residuals_ref.template block<3, 1>(3, 0) =
        T(weight_rotation_) * delta_q.vec();

    residuals_ref.template block<3, 1>(0, 0) =
        T(weight_translation_) *
        (t_ab_estimated - t_ab_measured_.template cast<T>());

    return true;
  }

 private:
  Eigen::Quaterniond q_ab_measured_;
  Eigen::Vector3d t_ab_measured_;
  double weight_rotation_;
  double weight_translation_;
};

class PoseCenterErrorCostFunction {
 public:
  PoseCenterErrorCostFunction(const Eigen::Vector3d& c_measured,
                              const double weight_x,
                              const double weight_y,
                              const double weight_z)
      : c_measured_(c_measured),
        weight_x_(weight_x),
        weight_y_(weight_y),
        weight_z_(weight_z) {}

  static ceres::CostFunction* Create(const Eigen::Vector3d& c_measured,
                                     const double weight_x,
                                     const double weight_y,
                                     const double weight_z) {
    return (
        new ceres::AutoDiffCostFunction<PoseCenterErrorCostFunction, 3, 4, 3>(
            new PoseCenterErrorCostFunction(
                c_measured, weight_x, weight_y, weight_z)));
  }

  template <typename T>
  bool operator()(const T* const cam_from_world_rotation,
                  const T* const cam_from_world_translation,
                  T* residuals) const {
    Eigen::Map<const Eigen::Matrix<T, 3, 1>> t_a(cam_from_world_translation);
    Eigen::Map<const Eigen::Quaternion<T>> q_a(cam_from_world_rotation);

    Eigen::Quaternion<T> q_a_inverse = q_a.conjugate();
    Eigen::Matrix<T, 3, 1> c_estimated = q_a_inverse * (-t_a);

    // Compute the residuals.
    // [ position         ]   [ delta_p          ]
    Eigen::Map<Eigen::Matrix<T, 3, 1>> residuals_ref(residuals);
    residuals_ref = c_estimated - c_measured_.template cast<T>();

    residuals_ref(0) *= T(weight_x_);
    residuals_ref(1) *= T(weight_y_);
    residuals_ref(2) *= T(weight_z_);

    return true;
  }

 private:
  Eigen::Vector3d c_measured_;
  double weight_x_;
  double weight_y_;
  double weight_z_;
};

// Bundle adjustment cost function for variable point3d.
class Point3DErrorCostFunction {
 public:
  Point3DErrorCostFunction(const Eigen::Vector3d& p_measured,
                           const double weight_xy,
                           const double weight_z)
      : p_measured_x_(p_measured(0)),
        p_measured_y_(p_measured(1)),
        p_measured_z_(p_measured(2)),
        weight_xy_(weight_xy),
        weight_z_(weight_z) {}

  static ceres::CostFunction* Create(const Eigen::Vector3d& p_measured,
                                     const double weight_xy,
                                     const double weight_z) {
    return (new ceres::AutoDiffCostFunction<Point3DErrorCostFunction, 3, 3>(
        new Point3DErrorCostFunction(p_measured, weight_xy, weight_z)));
  }

  template <typename T>
  bool operator()(const T* const p_estimated, T* residuals) const {
    residuals[0] = T(weight_xy_) * (p_estimated[0] - T(p_measured_x_));
    residuals[1] = T(weight_xy_) * (p_estimated[1] - T(p_measured_y_));
    residuals[2] = T(weight_z_) * (p_estimated[2] - T(p_measured_z_));
    return true;
  }

 private:
  const double p_measured_x_;
  const double p_measured_y_;
  const double p_measured_z_;

  const double weight_xy_;
  const double weight_z_;
};

// Rig bundle adjustment cost function for variable camera pose and camera
// calibration and point parameters but fixed rig extrinsic poses.
template <typename CameraModel>
class RigReprojErrorConstantRigCostFunction
    : public RigReprojErrorCostFunction<CameraModel> {
  using Parent = RigReprojErrorCostFunction<CameraModel>;

 public:
  explicit RigReprojErrorConstantRigCostFunction(const Rigid3d& cam_from_rig,
                                                 const Eigen::Vector2d& point2D)
      : Parent(point2D), cam_from_rig_(cam_from_rig) {}

  static ceres::CostFunction* Create(const Rigid3d& cam_from_rig,
                                     const Eigen::Vector2d& point2D) {
    return (new ceres::AutoDiffCostFunction<
            RigReprojErrorConstantRigCostFunction<CameraModel>,
            2,
            4,
            3,
            3,
            CameraModel::num_params>(
        new RigReprojErrorConstantRigCostFunction(cam_from_rig, point2D)));
  }

  template <typename T>
  bool operator()(const T* const rig_from_world_rotation,
                  const T* const rig_from_world_translation,
                  const T* const point3D,
                  const T* const camera_params,
                  T* residuals) const {
    const Eigen::Quaternion<T> cam_from_rig_rotation =
        cam_from_rig_.rotation.cast<T>();
    const Eigen::Matrix<T, 3, 1> cam_from_rig_translation =
        cam_from_rig_.translation.cast<T>();
    return Parent::operator()(cam_from_rig_rotation.coeffs().data(),
                              cam_from_rig_translation.data(),
                              rig_from_world_rotation,
                              rig_from_world_translation,
                              point3D,
                              camera_params,
                              residuals);
  }

 private:
  const Rigid3d& cam_from_rig_;
};

// Cost function for refining two-view geometry based on the Sampson-Error.
//
// First pose is assumed to be located at the origin with 0 rotation. Second
// pose is assumed to be on the unit sphere around the first pose, i.e. the
// pose of the second camera is parameterized by a 3D rotation and a
// 3D translation with unit norm. `tvec` is therefore over-parameterized as is
// and should be down-projected using `SphereManifold`.
class SampsonErrorCostFunction {
 public:
  SampsonErrorCostFunction(const Eigen::Vector2d& x1, const Eigen::Vector2d& x2)
      : x1_(x1(0)), y1_(x1(1)), x2_(x2(0)), y2_(x2(1)) {}

  static ceres::CostFunction* Create(const Eigen::Vector2d& x1,
                                     const Eigen::Vector2d& x2) {
    return (new ceres::AutoDiffCostFunction<SampsonErrorCostFunction, 1, 4, 3>(
        new SampsonErrorCostFunction(x1, x2)));
  }

  template <typename T>
  bool operator()(const T* const cam2_from_cam1_rotation,
                  const T* const cam2_from_cam1_translation,
                  T* residuals) const {
    const Eigen::Matrix<T, 3, 3> R =
        EigenQuaternionMap<T>(cam2_from_cam1_rotation).toRotationMatrix();

    // Matrix representation of the cross product t x R.
    Eigen::Matrix<T, 3, 3> t_x;
    t_x << T(0), -cam2_from_cam1_translation[2], cam2_from_cam1_translation[1],
        cam2_from_cam1_translation[2], T(0), -cam2_from_cam1_translation[0],
        -cam2_from_cam1_translation[1], cam2_from_cam1_translation[0], T(0);

    // Essential matrix.
    const Eigen::Matrix<T, 3, 3> E = t_x * R;

    // Homogeneous image coordinates.
    const Eigen::Matrix<T, 3, 1> x1_h(T(x1_), T(y1_), T(1));
    const Eigen::Matrix<T, 3, 1> x2_h(T(x2_), T(y2_), T(1));

    // Squared sampson error.
    const Eigen::Matrix<T, 3, 1> Ex1 = E * x1_h;
    const Eigen::Matrix<T, 3, 1> Etx2 = E.transpose() * x2_h;
    const T x2tEx1 = x2_h.transpose() * Ex1;
    residuals[0] = x2tEx1 * x2tEx1 /
                   (Ex1(0) * Ex1(0) + Ex1(1) * Ex1(1) + Etx2(0) * Etx2(0) +
                    Etx2(1) * Etx2(1));

    return true;
  }

 private:
  const double x1_;
  const double y1_;
  const double x2_;
  const double y2_;
};

template <typename T>
inline void EigenQuaternionToAngleAxis(const T* eigen_quaternion,
                                       T* angle_axis) {
  const T quaternion[4] = {eigen_quaternion[3],
                           eigen_quaternion[0],
                           eigen_quaternion[1],
                           eigen_quaternion[2]};
  ceres::QuaternionToAngleAxis(quaternion, angle_axis);
}

// 6-DoF error on the absolute pose. The residual is the log of the error pose,
// splitting SE(3) into SO(3) x R^3. The 6x6 covariance matrix is defined in the
// reference frame of the camera. Its first and last three components correspond
// to the rotation and translation errors, respectively.
struct AbsolutePoseErrorCostFunction {
 public:
  AbsolutePoseErrorCostFunction(const Rigid3d& cam_from_world,
                                const EigenMatrix6d& covariance_cam)
      : world_from_cam_(Inverse(cam_from_world)),
        sqrt_information_cam_(covariance_cam.inverse().llt().matrixL()) {}

  static ceres::CostFunction* Create(const Rigid3d& cam_from_world,
                                     const EigenMatrix6d& covariance_cam) {
    return (
        new ceres::AutoDiffCostFunction<AbsolutePoseErrorCostFunction, 6, 4, 3>(
            new AbsolutePoseErrorCostFunction(cam_from_world, covariance_cam)));
  }

  template <typename T>
  bool operator()(const T* const cam_from_world_q,
                  const T* const cam_from_world_t,
                  T* residuals_ptr) const {
    const Eigen::Quaternion<T> param_from_measured_q =
        EigenQuaternionMap<T>(cam_from_world_q) *
        world_from_cam_.rotation.cast<T>();
    EigenQuaternionToAngleAxis(param_from_measured_q.coeffs().data(),
                               residuals_ptr);

    Eigen::Map<Eigen::Matrix<T, 3, 1>> param_from_measured_t(residuals_ptr + 3);
    param_from_measured_t = EigenVector3Map<T>(cam_from_world_t) +
                            EigenQuaternionMap<T>(cam_from_world_q) *
                                world_from_cam_.translation.cast<T>();

    Eigen::Map<Eigen::Matrix<T, 6, 1>> residuals(residuals_ptr);
    residuals.applyOnTheLeft(sqrt_information_cam_.template cast<T>());
    return true;
  }

 private:
  const Rigid3d world_from_cam_;
  const EigenMatrix6d sqrt_information_cam_;
};

// 6-DoF error between two absolute poses based on a measurement that is their
// relative pose, with identical scale for the translation. The covariance is
// defined in the reference frame of the camera j.
// Its first and last three components correspond to the rotation and
// translation errors, respectively.
//
// Derivation:
// j_T_w = ΔT_j·j_T_i·i_T_w
// where ΔT_j = exp(η_j) is the residual in SE(3) and η_j in tangent space.
// Thus η_j = log(j_T_w·i_T_w⁻¹·i_T_j)
// Rotation term: ΔR = log(j_R_w·i_R_w⁻¹·i_R_j)
// Translation term: Δt = j_t_w + j_R_w·i_R_w⁻¹·(i_t_j -i_t_w)
struct MetricRelativePoseErrorCostFunction {
 public:
  MetricRelativePoseErrorCostFunction(const Rigid3d& i_from_j,
                                      const EigenMatrix6d& covariance_j)
      : i_from_j_(i_from_j),
        sqrt_information_j_(covariance_j.inverse().llt().matrixL()) {}

  static ceres::CostFunction* Create(const Rigid3d& i_from_j,
                                     const EigenMatrix6d& covariance_j) {
    return (new ceres::AutoDiffCostFunction<MetricRelativePoseErrorCostFunction,
                                            6,
                                            4,
                                            3,
                                            4,
                                            3>(
        new MetricRelativePoseErrorCostFunction(i_from_j, covariance_j)));
  }

  template <typename T>
  bool operator()(const T* const i_from_world_q,
                  const T* const i_from_world_t,
                  const T* const j_from_world_q,
                  const T* const j_from_world_t,
                  T* residuals_ptr) const {
    const Eigen::Quaternion<T> j_from_i_q =
        EigenQuaternionMap<T>(j_from_world_q) *
        EigenQuaternionMap<T>(i_from_world_q).inverse();
    const Eigen::Quaternion<T> param_from_measured_q =
        j_from_i_q * i_from_j_.rotation.cast<T>();
    EigenQuaternionToAngleAxis(param_from_measured_q.coeffs().data(),
                               residuals_ptr);

    Eigen::Matrix<T, 3, 1> i_from_jw_t =
        i_from_j_.translation.cast<T>() - EigenVector3Map<T>(i_from_world_t);
    Eigen::Map<Eigen::Matrix<T, 3, 1>> param_from_measured_t(residuals_ptr + 3);
    param_from_measured_t =
        EigenVector3Map<T>(j_from_world_t) + j_from_i_q * i_from_jw_t;

    Eigen::Map<Eigen::Matrix<T, 6, 1>> residuals(residuals_ptr);
    residuals.applyOnTheLeft(sqrt_information_j_.template cast<T>());
    return true;
  }

 private:
  const Rigid3d& i_from_j_;
  const EigenMatrix6d sqrt_information_j_;
};

<<<<<<< HEAD
template <template <typename> class CameraRECF, typename... Args>
=======
// A cost function that wraps another one and whiten its residuals with an
// isotropic covariance, i.e. assuming that the variance is identical in and
// independent between each dimension of the residual.
template <class CostFunction>
class IsotropicNoiseCostFunctionWrapper {
  class LinearCostFunction : public ceres::CostFunction {
   public:
    explicit LinearCostFunction(const double s) : s_(s) {
      set_num_residuals(1);
      mutable_parameter_block_sizes()->push_back(1);
    }

    bool Evaluate(double const* const* parameters,
                  double* residuals,
                  double** jacobians) const final {
      *residuals = **parameters * s_;
      if (jacobians && *jacobians) {
        **jacobians = s_;
      }
      return true;
    }

   private:
    const double s_;
  };

 public:
  template <typename... Args>
  static ceres::CostFunction* Create(const double stddev, Args&&... args) {
    THROW_CHECK_GT(stddev, 0.0);
    ceres::CostFunction* cost_function =
        CostFunction::Create(std::forward<Args>(args)...);
    const double scale = 1.0 / stddev;
    std::vector<ceres::CostFunction*> conditioners(
#if CERES_VERSION_MAJOR < 2
        cost_function->num_residuals());
    // Ceres <2.0 does not allow reusing the same conditioner multiple times.
    for (size_t i = 0; i < conditioners.size(); ++i) {
      conditioners[i] = new LinearCostFunction(scale);
    }
#else
        cost_function->num_residuals(), new LinearCostFunction(scale));
#endif
    return new ceres::ConditionedCostFunction(
        cost_function, conditioners, ceres::TAKE_OWNERSHIP);
  }
};

template <template <typename> class CostFunction, typename... Args>
>>>>>>> 7f1c171b
ceres::CostFunction* CameraCostFunction(const CameraModelId camera_model_id,
                                        Args&&... args) {
  switch (camera_model_id) {
#define CAMERA_MODEL_CASE(CameraModel)                                   \
  case CameraModel::model_id:                                            \
    return CameraRECF<CameraModel>::Create(std::forward<Args>(args)...); \
    break;

    CAMERA_MODEL_SWITCH_CASES

#undef CAMERA_MODEL_CASE
  }
}

inline void SetQuaternionManifold(ceres::Problem* problem, double* quat_xyzw) {
#if CERES_VERSION_MAJOR >= 3 || \
    (CERES_VERSION_MAJOR == 2 && CERES_VERSION_MINOR >= 1)
  problem->SetManifold(quat_xyzw, new ceres::EigenQuaternionManifold);
#else
  problem->SetParameterization(quat_xyzw,
                               new ceres::EigenQuaternionParameterization);
#endif
}

inline void SetSubsetManifold(int size,
                              const std::vector<int>& constant_params,
                              ceres::Problem* problem,
                              double* params) {
#if CERES_VERSION_MAJOR >= 3 || \
    (CERES_VERSION_MAJOR == 2 && CERES_VERSION_MINOR >= 1)
  problem->SetManifold(params,
                       new ceres::SubsetManifold(size, constant_params));
#else
  problem->SetParameterization(
      params, new ceres::SubsetParameterization(size, constant_params));
#endif
}

template <int size>
inline void SetSphereManifold(ceres::Problem* problem, double* params) {
#if CERES_VERSION_MAJOR >= 3 || \
    (CERES_VERSION_MAJOR == 2 && CERES_VERSION_MINOR >= 1)
  problem->SetManifold(params, new ceres::SphereManifold<size>);
#else
  problem->SetParameterization(
      params, new ceres::HomogeneousVectorParameterization(size));
#endif
}

}  // namespace colmap<|MERGE_RESOLUTION|>--- conflicted
+++ resolved
@@ -104,17 +104,9 @@
 
  public:
   ReprojErrorConstantPoseCostFunction(const Rigid3d& cam_from_world,
-<<<<<<< HEAD
                                       const Eigen::Vector2d& point2D,
                                       const double weight = 1.0)
-      : cam_from_world_(cam_from_world),
-        observed_x_(point2D(0)),
-        observed_y_(point2D(1)),
-        weight_(weight) {}
-=======
-                                      const Eigen::Vector2d& point2D)
-      : Parent(point2D), cam_from_world_(cam_from_world) {}
->>>>>>> 7f1c171b
+      : Parent(point2D, weight), cam_from_world_(cam_from_world) {}
 
   static ceres::CostFunction* Create(const Rigid3d& cam_from_world,
                                      const Eigen::Vector2d& point2D,
@@ -135,33 +127,15 @@
         cam_from_world_.rotation.cast<T>();
     const Eigen::Matrix<T, 3, 1> cam_from_world_translation =
         cam_from_world_.translation.cast<T>();
-<<<<<<< HEAD
-    CameraModel::ImgFromCam(camera_params,
-                            point3D_in_cam[0],
-                            point3D_in_cam[1],
-                            point3D_in_cam[2],
-                            &residuals[0],
-                            &residuals[1]);
-    residuals[0] = T(weight_) * (residuals[0] - T(observed_x_));
-    residuals[1] = T(weight_) * (residuals[1] - T(observed_y_));
-    return true;
-=======
     return Parent::operator()(cam_from_world_rotation.coeffs().data(),
                               cam_from_world_translation.data(),
                               point3D,
                               camera_params,
                               residuals);
->>>>>>> 7f1c171b
   }
 
  private:
   const Rigid3d& cam_from_world_;
-<<<<<<< HEAD
-  const double observed_x_;
-  const double observed_y_;
-  const double weight_;
-=======
->>>>>>> 7f1c171b
 };
 
 // Bundle adjustment cost function for variable
@@ -173,19 +147,12 @@
 
  public:
   ReprojErrorConstantPoint3DCostFunction(const Eigen::Vector2d& point2D,
-<<<<<<< HEAD
                                          const Eigen::Vector3d& point3D,
                                          const double weight = 1.0)
-      : observed_x_(point2D(0)),
-        observed_y_(point2D(1)),
-=======
-                                         const Eigen::Vector3d& point3D)
-      : Parent(point2D),
->>>>>>> 7f1c171b
+      : Parent(point2D, weight),
         point3D_x_(point3D(0)),
         point3D_y_(point3D(1)),
-        point3D_z_(point3D(2)),
-        weight_(weight) {}
+        point3D_z_(point3D(2)) {}
 
   static ceres::CostFunction* Create(const Eigen::Vector2d& point2D,
                                      const Eigen::Vector3d& point3D,
@@ -204,51 +171,37 @@
                   const T* const cam_from_world_translation,
                   const T* const camera_params,
                   T* residuals) const {
-<<<<<<< HEAD
-    Eigen::Matrix<T, 3, 1> point3D;
-    point3D[0] = T(point3D_x_);
-    point3D[1] = T(point3D_y_);
-    point3D[2] = T(point3D_z_);
-
-    const Eigen::Matrix<T, 3, 1> point3D_in_cam =
-        EigenQuaternionMap<T>(cam_from_world_rotation) * point3D +
-        EigenVector3Map<T>(cam_from_world_translation);
-    CameraModel::ImgFromCam(camera_params,
-                            point3D_in_cam[0],
-                            point3D_in_cam[1],
-                            point3D_in_cam[2],
-                            &residuals[0],
-                            &residuals[1]);
-    residuals[0] = T(weight_) * (residuals[0] - T(observed_x_));
-    residuals[1] = T(weight_) * (residuals[1] - T(observed_y_));
-    return true;
-  }
-
- private:
-  const double observed_x_;
-  const double observed_y_;
+    const T point3D[3] = {T(point3D_x_), T(point3D_y_), T(point3D_z_)};
+    return Parent::operator()(cam_from_world_rotation,
+                              cam_from_world_translation,
+                              point3D,
+                              camera_params,
+                              residuals);
+  }
+
+ private:
   const double point3D_x_;
   const double point3D_y_;
   const double point3D_z_;
-  const double weight_;
 };
 
 // Bundle adjustment cost function for variable
 // camera pose and calibration parameters, and fixed point.
 template <typename CameraModel>
-class ReprojErrorConstantPosePoint3DCostFunction {
+class ReprojErrorConstantPosePoint3DCostFunction
+    : public ReprojErrorCostFunction<CameraModel> {
+  using Parent = ReprojErrorCostFunction<CameraModel>;
+
  public:
   ReprojErrorConstantPosePoint3DCostFunction(const Rigid3d& cam_from_world,
                                              const Eigen::Vector2d& point2D,
                                              const Eigen::Vector3d& point3D,
                                              const double weight = 1.0)
-      : cam_from_world_(cam_from_world),
-        observed_x_(point2D(0)),
-        observed_y_(point2D(1)),
+      : Parent(point2D, weight),
+        cam_from_world_(cam_from_world),
         point3D_x_(point3D(0)),
         point3D_y_(point3D(1)),
-        point3D_z_(point3D(2)),
-        weight_(weight) {}
+        point3D_z_(point3D(2)) {}
 
   static ceres::CostFunction* Create(const Rigid3d& cam_from_world,
                                      const Eigen::Vector2d& point2D,
@@ -286,23 +239,9 @@
 
  private:
   const Rigid3d& cam_from_world_;
-  const double observed_x_;
-  const double observed_y_;
-=======
-    const T point3D[3] = {T(point3D_x_), T(point3D_y_), T(point3D_z_)};
-    return Parent::operator()(cam_from_world_rotation,
-                              cam_from_world_translation,
-                              point3D,
-                              camera_params,
-                              residuals);
-  }
-
- private:
->>>>>>> 7f1c171b
   const double point3D_x_;
   const double point3D_y_;
   const double point3D_z_;
-  const double weight_;
 };
 
 // Rig bundle adjustment cost function for variable camera pose and calibration
@@ -594,6 +533,53 @@
   const Rigid3d& cam_from_rig_;
 };
 
+// Rig bundle adjustment cost function for variable camera pose and camera
+// calibration and point parameters but fixed rig extrinsic poses.
+template <typename CameraModel>
+class RigReprojErrorConstantRigCostFunction
+    : public RigReprojErrorCostFunction<CameraModel> {
+  using Parent = RigReprojErrorCostFunction<CameraModel>;
+
+ public:
+  explicit RigReprojErrorConstantRigCostFunction(const Rigid3d& cam_from_rig,
+                                                 const Eigen::Vector2d& point2D)
+      : Parent(point2D), cam_from_rig_(cam_from_rig) {}
+
+  static ceres::CostFunction* Create(const Rigid3d& cam_from_rig,
+                                     const Eigen::Vector2d& point2D) {
+    return (new ceres::AutoDiffCostFunction<
+            RigReprojErrorConstantRigCostFunction<CameraModel>,
+            2,
+            4,
+            3,
+            3,
+            CameraModel::num_params>(
+        new RigReprojErrorConstantRigCostFunction(cam_from_rig, point2D)));
+  }
+
+  template <typename T>
+  bool operator()(const T* const rig_from_world_rotation,
+                  const T* const rig_from_world_translation,
+                  const T* const point3D,
+                  const T* const camera_params,
+                  T* residuals) const {
+    const Eigen::Quaternion<T> cam_from_rig_rotation =
+        cam_from_rig_.rotation.cast<T>();
+    const Eigen::Matrix<T, 3, 1> cam_from_rig_translation =
+        cam_from_rig_.translation.cast<T>();
+    return Parent::operator()(cam_from_rig_rotation.coeffs().data(),
+                              cam_from_rig_translation.data(),
+                              rig_from_world_rotation,
+                              rig_from_world_translation,
+                              point3D,
+                              camera_params,
+                              residuals);
+  }
+
+ private:
+  const Rigid3d& cam_from_rig_;
+};
+
 // Cost function for refining two-view geometry based on the Sampson-Error.
 //
 // First pose is assumed to be located at the origin with 0 rotation. Second
@@ -763,9 +749,6 @@
   const EigenMatrix6d sqrt_information_j_;
 };
 
-<<<<<<< HEAD
-template <template <typename> class CameraRECF, typename... Args>
-=======
 // A cost function that wraps another one and whiten its residuals with an
 // isotropic covariance, i.e. assuming that the variance is identical in and
 // independent between each dimension of the residual.
@@ -814,8 +797,55 @@
   }
 };
 
+// A cost function that wraps another one and whiten its residuals with an
+// isotropic covariance, i.e. assuming that the variance is identical in and
+// independent between each dimension of the residual.
+template <class CostFunction>
+class IsotropicNoiseCostFunctionWrapper {
+  class LinearCostFunction : public ceres::CostFunction {
+   public:
+    explicit LinearCostFunction(const double s) : s_(s) {
+      set_num_residuals(1);
+      mutable_parameter_block_sizes()->push_back(1);
+    }
+
+    bool Evaluate(double const* const* parameters,
+                  double* residuals,
+                  double** jacobians) const final {
+      *residuals = **parameters * s_;
+      if (jacobians && *jacobians) {
+        **jacobians = s_;
+      }
+      return true;
+    }
+
+   private:
+    const double s_;
+  };
+
+ public:
+  template <typename... Args>
+  static ceres::CostFunction* Create(const double stddev, Args&&... args) {
+    THROW_CHECK_GT(stddev, 0.0);
+    ceres::CostFunction* cost_function =
+        CostFunction::Create(std::forward<Args>(args)...);
+    const double scale = 1.0 / stddev;
+    std::vector<ceres::CostFunction*> conditioners(
+#if CERES_VERSION_MAJOR < 2
+        cost_function->num_residuals());
+    // Ceres <2.0 does not allow reusing the same conditioner multiple times.
+    for (size_t i = 0; i < conditioners.size(); ++i) {
+      conditioners[i] = new LinearCostFunction(scale);
+    }
+#else
+        cost_function->num_residuals(), new LinearCostFunction(scale));
+#endif
+    return new ceres::ConditionedCostFunction(
+        cost_function, conditioners, ceres::TAKE_OWNERSHIP);
+  }
+};
+
 template <template <typename> class CostFunction, typename... Args>
->>>>>>> 7f1c171b
 ceres::CostFunction* CameraCostFunction(const CameraModelId camera_model_id,
                                         Args&&... args) {
   switch (camera_model_id) {
