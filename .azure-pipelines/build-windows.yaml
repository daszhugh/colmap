parameters:
  visualStudioVersion: '2019'

jobs:
- job: windows_build_${{ parameters.visualStudioVersion }}
  displayName: 'Windows VS${{ parameters.visualStudioVersion }}'
  timeoutInMinutes: 360
  pool:
    vmImage: 'windows-${{ parameters.visualStudioVersion }}'
  variables:
<<<<<<< HEAD
    vcpkgGitCommitId: 69efe9cc2df0015f0bb2d37d55acde4a75c9a25b
=======
    vcpkgGitCommitId: 7b30311f0a79d395bf2d933d82fec1853c6a4e77
>>>>>>> bd84ad67
  steps:
  - task: Cache@2
    displayName: 'Cache vcpkg'
    inputs:
      key: $(Build.SourcesDirectory)/.azure-pipelines/build-windows-vcpkg.txt | "$(vcpkgGitCommitId)" | "$(Agent.OS)" | "${{ parameters.visualStudioVersion }}"
      path: '$(Build.BinariesDirectory)/vcpkg'

  - task: run-vcpkg@0
    displayName: 'Run vcpkg'
    inputs:
      vcpkgArguments: '@$(Build.SourcesDirectory)/.azure-pipelines/build-windows-vcpkg.txt'
      vcpkgGitCommitId: $(vcpkgGitCommitId)
      vcpkgGitURL: https://github.com/microsoft/vcpkg

  - pwsh: |
      curl -L -o `
        $(Build.BinariesDirectory)/ninja.zip `
        https://github.com/ninja-build/ninja/releases/download/v1.10.2/ninja-win.zip
      Expand-Archive -LiteralPath $(Build.BinariesDirectory)/ninja.zip -DestinationPath $(Build.BinariesDirectory)
    displayName: Prepare build

  - task: run-cmake@0
    displayName: 'Configure and build'
    inputs:
      cmakeListsOrSettingsJson: 'CMakeListsTxtAdvanced'
      cmakeListsTxtPath: '$(Build.SourcesDirectory)/CMakeLists.txt'
      cmakeBuildType: 'Release'
      cmakeGenerator: 'Ninja'
      cmakeAppendedArgs: -GNinja -DCMAKE_MAKE_PROGRAM=$(Build.BinariesDirectory)/ninja.exe -DCMAKE_BUILD_TYPE=Release -DTESTS_ENABLED=ON
      useVcpkgToolchainFile: true

  - pwsh: |
      $env:PATH = "$(Build.BinariesDirectory)/vcpkg/installed/x64-windows/release/bin/;$env:Path"
      ctest -E "(feature/sift_test)|(util/opengl_utils_test)|(mvs/gpu_mat_test)"
      $tests_pass=$LastExitCode
      if ($tests_pass -ne 0) {
          echo "`n`n`nTests failed, rerunning with verbose output"
          ctest --rerun-failed --output-on-failure
      }
      exit $tests_pass
    workingDirectory: $(Build.ArtifactStagingDirectory)
    displayName: 'Run tests'

  - pwsh: |
      # Deleting a directory that breaks the caching of vcpkg.
      # Could potentially be disabled again in future vcpkg versions.
      $path = "$(Build.BinariesDirectory)/vcpkg/installed/x64-windows/tools/meson/test cases"
      if (Test-Path $path) {
        Remove-Item -Recurse -Force $path
      }
    displayName: 'Cleanup environment'<|MERGE_RESOLUTION|>--- conflicted
+++ resolved
@@ -8,11 +8,7 @@
   pool:
     vmImage: 'windows-${{ parameters.visualStudioVersion }}'
   variables:
-<<<<<<< HEAD
-    vcpkgGitCommitId: 69efe9cc2df0015f0bb2d37d55acde4a75c9a25b
-=======
     vcpkgGitCommitId: 7b30311f0a79d395bf2d933d82fec1853c6a4e77
->>>>>>> bd84ad67
   steps:
   - task: Cache@2
     displayName: 'Cache vcpkg'
