--- conflicted
+++ resolved
@@ -697,48 +697,25 @@
 void Reconstruction::Write(const std::string& path) const { WriteBinary(path); }
 
 void Reconstruction::ReadText(const std::string& path) {
-<<<<<<< HEAD
-  ReadCamerasText(JoinPaths(path, "cameras.txt"));
-  ReadImagesText(JoinPaths(path, "images.txt"));
-  ReadPoints3DText(JoinPaths(path, "points3D.txt"));
-  ReadGCPsText(JoinPaths(path, "gcps.txt"));
-}
-
-void Reconstruction::ReadBinary(const std::string& path) {
-  ReadCamerasBinary(JoinPaths(path, "cameras.bin"));
-  ReadImagesBinary(JoinPaths(path, "images.bin"));
-  ReadPoints3DBinary(JoinPaths(path, "points3D.bin"));
-  ReadGCPsBinary(JoinPaths(path, "gcps.bin"));
-}
-
-void Reconstruction::WriteText(const std::string& path) const {
-  WriteCamerasText(JoinPaths(path, "cameras.txt"));
-  WriteImagesText(JoinPaths(path, "images.txt"));
-  WritePoints3DText(JoinPaths(path, "points3D.txt"));
-  WriteGCPsText(JoinPaths(path, "gcps.txt"));
-}
-
-void Reconstruction::WriteBinary(const std::string& path) const {
-  WriteCamerasBinary(JoinPaths(path, "cameras.bin"));
-  WriteImagesBinary(JoinPaths(path, "images.bin"));
-  WritePoints3DBinary(JoinPaths(path, "points3D.bin"));
-  WriteGCPsBinary(JoinPaths(path, "gcps.bin"));
-=======
   cameras_.clear();
   images_.clear();
   points3D_.clear();
+  gcps_.clear();
   ReadCamerasText(*this, JoinPaths(path, "cameras.txt"));
   ReadImagesText(*this, JoinPaths(path, "images.txt"));
   ReadPoints3DText(*this, JoinPaths(path, "points3D.txt"));
+  ReadGCPsText(*this, JoinPaths(path, "gcps.txt"));
 }
 
 void Reconstruction::ReadBinary(const std::string& path) {
   cameras_.clear();
   images_.clear();
   points3D_.clear();
+  gcps_.clear();
   ReadCamerasBinary(*this, JoinPaths(path, "cameras.bin"));
   ReadImagesBinary(*this, JoinPaths(path, "images.bin"));
   ReadPoints3DBinary(*this, JoinPaths(path, "points3D.bin"));
+  ReadGCPsBinary(*this, JoinPaths(path, "gcps.bin"));
 }
 
 void Reconstruction::WriteText(const std::string& path) const {
@@ -746,6 +723,7 @@
   WriteCamerasText(*this, JoinPaths(path, "cameras.txt"));
   WriteImagesText(*this, JoinPaths(path, "images.txt"));
   WritePoints3DText(*this, JoinPaths(path, "points3D.txt"));
+  WriteGCPsText(*this, JoinPaths(path, "gcps.txt"));
 }
 
 void Reconstruction::WriteBinary(const std::string& path) const {
@@ -753,7 +731,7 @@
   WriteCamerasBinary(*this, JoinPaths(path, "cameras.bin"));
   WriteImagesBinary(*this, JoinPaths(path, "images.bin"));
   WritePoints3DBinary(*this, JoinPaths(path, "points3D.bin"));
->>>>>>> 7f1c171b
+  WriteGCPsBinary(*this, JoinPaths(path, "gcps.bin"));
 }
 
 std::vector<PlyPoint> Reconstruction::ConvertToPLY() const {
@@ -1013,55 +991,7 @@
   return num_filtered;
 }
 
-<<<<<<< HEAD
-void Reconstruction::ReadCamerasText(const std::string& path) {
-  cameras_.clear();
-
-  std::ifstream file(path);
-  THROW_CHECK_FILE_OPEN(file, path);
-
-  std::string line;
-  std::string item;
-
-  while (std::getline(file, line)) {
-    StringTrim(&line);
-
-    if (line.empty() || line[0] == '#') {
-      continue;
-    }
-
-    std::stringstream line_stream(line);
-
-    struct Camera camera;
-
-    // ID
-    std::getline(line_stream, item, ' ');
-    camera.camera_id = std::stoul(item);
-
-    // MODEL
-    std::getline(line_stream, item, ' ');
-    camera.model_id = CameraModelNameToId(item);
-
-    // WIDTH
-    std::getline(line_stream, item, ' ');
-    camera.width = std::stoll(item);
-
-    // HEIGHT
-    std::getline(line_stream, item, ' ');
-    camera.height = std::stoll(item);
-
-    // PARAMS
-    camera.params.reserve(CameraModelNumParams(camera.model_id));
-    while (!line_stream.eof()) {
-      std::getline(line_stream, item, ' ');
-      camera.params.push_back(std::stold(item));
-    }
-
-    THROW_CHECK(camera.VerifyParams());
-
-    cameras_.emplace(camera.camera_id, std::move(camera));
-  }
-}
+
 
 void Reconstruction::ReadImagesText(const std::string& path) {
   images_.clear();
@@ -1242,86 +1172,6 @@
     point3D.track.Compress();
 
     points3D_.emplace(point3D_id, point3D);
-  }
-}
-
-void Reconstruction::ReadGCPsText(const std::string& path) {
-  gcps_.clear();
-
-  std::ifstream file(path);
-  CHECK(file.is_open()) << path;
-
-  std::string line;
-  std::string item;
-
-  while (std::getline(file, line)) {
-    StringTrim(&line);
-
-    if (line.empty() || line[0] == '#') {
-      continue;
-    }
-
-    std::stringstream line_stream(line);
-
-    // ID
-    std::getline(line_stream, item, ' ');
-    const point3D_t gcp_id = std::stoll(item);
-
-    struct GCP gcp;
-
-    // XYZ
-    std::getline(line_stream, item, ' ');
-    gcp.xyz(0) = std::stold(item);
-
-    std::getline(line_stream, item, ' ');
-    gcp.xyz(1) = std::stold(item);
-
-    std::getline(line_stream, item, ' ');
-    gcp.xyz(2) = std::stold(item);
-
-    // Color
-    std::getline(line_stream, item, ' ');
-    gcp.color(0) = static_cast<uint8_t>(std::stoi(item));
-
-    std::getline(line_stream, item, ' ');
-    gcp.color(1) = static_cast<uint8_t>(std::stoi(item));
-
-    std::getline(line_stream, item, ' ');
-    gcp.color(2) = static_cast<uint8_t>(std::stoi(item));
-
-    // ERROR
-    std::getline(line_stream, item, ' ');
-    gcp.error = std::stold(item);
-
-    // Accuracy
-    std::getline(line_stream, item, ' ');
-    gcp.xy_accuracy = std::stold(item);
-
-    std::getline(line_stream, item, ' ');
-    gcp.z_accuracy = std::stold(item);
-
-    // TRACK
-    while (!line_stream.eof()) {
-      GCPTrackElement track_el;
-
-      std::getline(line_stream, item, ' ');
-      StringTrim(&item);
-      if (item.empty()) {
-        break;
-      }
-      track_el.image_id = std::stoul(item);
-
-      std::getline(line_stream, item, ' ');
-      track_el.image_xy[0] = std::stoul(item);
-      std::getline(line_stream, item, ' ');
-      track_el.image_xy[1] = std::stoul(item);
-
-      gcp.track.AddElement(track_el);
-    }
-
-    gcp.track.Compress();
-
-    gcps_.emplace(gcp_id, std::move(gcp));
   }
 }
 
@@ -1435,40 +1285,6 @@
   }
 }
 
-void Reconstruction::ReadGCPsBinary(const std::string& path) {
-  std::ifstream file(path, std::ios::binary);
-  CHECK(file.is_open()) << path;
-
-  const size_t num_gcps = ReadBinaryLittleEndian<uint64_t>(&file);
-  for (size_t i = 0; i < num_gcps; ++i) {
-    struct GCP gcp;
-
-    const point3D_t gcp_id = ReadBinaryLittleEndian<point3D_t>(&file);
-
-    gcp.xyz(0) = ReadBinaryLittleEndian<double>(&file);
-    gcp.xyz(1) = ReadBinaryLittleEndian<double>(&file);
-    gcp.xyz(2) = ReadBinaryLittleEndian<double>(&file);
-    gcp.color(0) = ReadBinaryLittleEndian<uint8_t>(&file);
-    gcp.color(1) = ReadBinaryLittleEndian<uint8_t>(&file);
-    gcp.color(2) = ReadBinaryLittleEndian<uint8_t>(&file);
-    gcp.error = ReadBinaryLittleEndian<double>(&file);
-    gcp.xy_accuracy = ReadBinaryLittleEndian<double>(&file);
-    gcp.z_accuracy = ReadBinaryLittleEndian<double>(&file);
-    gcp.error = ReadBinaryLittleEndian<double>(&file);
-
-    const size_t track_length = ReadBinaryLittleEndian<uint64_t>(&file);
-    for (size_t j = 0; j < track_length; ++j) {
-      const image_t image_id = ReadBinaryLittleEndian<image_t>(&file);
-      const double image_x = ReadBinaryLittleEndian<double>(&file);
-      const double image_y = ReadBinaryLittleEndian<double>(&file);
-      gcp.track.AddElement(image_id, Eigen::Vector2d(image_x, image_y));
-    }
-    gcp.track.Compress();
-
-    gcps_.emplace(gcp_id, std::move(gcp));
-  }
-}
-
 void Reconstruction::WriteCamerasText(const std::string& path) const {
   std::ofstream file(path, std::ios::trunc);
   THROW_CHECK_FILE_OPEN(file, path);
@@ -1600,48 +1416,6 @@
   }
 }
 
-void Reconstruction::WriteGCPsText(const std::string& path) const {
-  std::ofstream file(path, std::ios::trunc);
-  CHECK(file.is_open()) << path;
-
-  // Ensure that we don't loose any precision by storing in text.
-  file.precision(17);
-
-  file << "# GCP list with one line of data per point:" << std::endl;
-  file << "#   GCP_ID, X, Y, Z, R, G, B, ERROR, XY_ACCURACY, Z_ACCURACY, "
-          "TRACK[] as (IMAGE_ID, POINT2D_IDX)"
-       << std::endl;
-  file << "# Number of points: " << points3D_.size()
-       << ", mean track length: " << ComputeMeanTrackLength() << std::endl;
-
-  for (const auto& gcp : gcps_) {
-    file << gcp.first << " ";
-    file << gcp.second.xyz(0) << " ";
-    file << gcp.second.xyz(1) << " ";
-    file << gcp.second.xyz(2) << " ";
-    file << static_cast<int>(gcp.second.color(0)) << " ";
-    file << static_cast<int>(gcp.second.color(1)) << " ";
-    file << static_cast<int>(gcp.second.color(2)) << " ";
-    file << gcp.second.error << " ";
-    file << gcp.second.xy_accuracy << " ";
-    file << gcp.second.z_accuracy << " ";
-
-    std::ostringstream line;
-    line.precision(17);
-
-    for (const auto& track_el : gcp.second.track.Elements()) {
-      line << track_el.image_id << " ";
-      line << track_el.image_xy[0] << " ";
-      line << track_el.image_xy[1] << " ";
-    }
-
-    std::string line_string = line.str();
-    line_string = line_string.substr(0, line_string.size() - 1);
-
-    file << line_string << std::endl;
-  }
-}
-
 void Reconstruction::WriteCamerasBinary(const std::string& path) const {
   std::ofstream file(path, std::ios::trunc | std::ios::binary);
   THROW_CHECK_FILE_OPEN(file, path);
@@ -1720,35 +1494,6 @@
   }
 }
 
-void Reconstruction::WriteGCPsBinary(const std::string& path) const {
-  std::ofstream file(path, std::ios::trunc | std::ios::binary);
-  CHECK(file.is_open()) << path;
-
-  WriteBinaryLittleEndian<uint64_t>(&file, gcps_.size());
-
-  for (const auto& gcp : gcps_) {
-    WriteBinaryLittleEndian<point3D_t>(&file, gcp.first);
-    WriteBinaryLittleEndian<double>(&file, gcp.second.xyz(0));
-    WriteBinaryLittleEndian<double>(&file, gcp.second.xyz(1));
-    WriteBinaryLittleEndian<double>(&file, gcp.second.xyz(2));
-    WriteBinaryLittleEndian<uint8_t>(&file, gcp.second.color(0));
-    WriteBinaryLittleEndian<uint8_t>(&file, gcp.second.color(1));
-    WriteBinaryLittleEndian<uint8_t>(&file, gcp.second.color(2));
-    WriteBinaryLittleEndian<double>(&file, gcp.second.error);
-    WriteBinaryLittleEndian<double>(&file, gcp.second.xy_accuracy);
-    WriteBinaryLittleEndian<double>(&file, gcp.second.z_accuracy);
-
-    WriteBinaryLittleEndian<uint64_t>(&file, gcp.second.track.Length());
-    for (const auto& track_el : gcp.second.track.Elements()) {
-      WriteBinaryLittleEndian<image_t>(&file, track_el.image_id);
-      WriteBinaryLittleEndian<point2D_t>(&file, track_el.image_xy[0]);
-      WriteBinaryLittleEndian<point2D_t>(&file, track_el.image_xy[1]);
-    }
-  }
-}
-
-=======
->>>>>>> 7f1c171b
 void Reconstruction::SetObservationAsTriangulated(
     const image_t image_id,
     const point2D_t point2D_idx,
